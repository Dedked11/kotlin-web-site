const packageJSON = require('./package.json');

const withPlugins = require('next-compose-plugins');
const { patchWebpackConfig } = require('next-global-css');
const nextTranspileModules = require('next-transpile-modules');
const optimizedImages = require('next-optimized-images');

let transpiledPackages = [
<<<<<<< HEAD
  '@jetbrains/kotlin-web-site-ui',
  ...(Object.keys(packageJSON.dependencies).filter(it => it.includes('@rescui/'))),
  // transitive deps needed too:
    '@rescui/dropdown',
    '@rescui/menu'
=======
    '@jetbrains/kotlin-web-site-ui',
    ...Object.keys(packageJSON.dependencies).filter((it) => it.includes('@rescui/')),
    // transitive deps needed too:
    '@rescui/dropdown',
>>>>>>> 23d01f75
];

const withTranspile = nextTranspileModules(transpiledPackages);

const nextConfig = {
    output: 'export',

    pageExtensions: ['ts', 'tsx', 'js', 'jsx'],

    images: {
        unoptimized: true,
        disableStaticImages: true,
    },

    trailingSlash: true,

    eslint: {
        dirs: ['blocks', 'components', 'pages'],
    },

    webpack: (config, options) => {
        patchWebpackConfig(config, options);

<<<<<<< HEAD
    config.module.rules.push({
        test: /\.md$/,
        type: 'asset/source'
    });

    return config
  },
=======
        config.module.rules.push({
            test: /\.ya?ml$/,
            use: 'yaml-loader',
        });

        return config;
    },
>>>>>>> 23d01f75
};

module.exports = withPlugins([[withTranspile], [optimizedImages]], nextConfig);<|MERGE_RESOLUTION|>--- conflicted
+++ resolved
@@ -6,18 +6,11 @@
 const optimizedImages = require('next-optimized-images');
 
 let transpiledPackages = [
-<<<<<<< HEAD
   '@jetbrains/kotlin-web-site-ui',
   ...(Object.keys(packageJSON.dependencies).filter(it => it.includes('@rescui/'))),
   // transitive deps needed too:
     '@rescui/dropdown',
     '@rescui/menu'
-=======
-    '@jetbrains/kotlin-web-site-ui',
-    ...Object.keys(packageJSON.dependencies).filter((it) => it.includes('@rescui/')),
-    // transitive deps needed too:
-    '@rescui/dropdown',
->>>>>>> 23d01f75
 ];
 
 const withTranspile = nextTranspileModules(transpiledPackages);
@@ -41,23 +34,18 @@
     webpack: (config, options) => {
         patchWebpackConfig(config, options);
 
-<<<<<<< HEAD
-    config.module.rules.push({
-        test: /\.md$/,
-        type: 'asset/source'
-    });
-
-    return config
-  },
-=======
         config.module.rules.push({
             test: /\.ya?ml$/,
             use: 'yaml-loader',
         });
 
+        config.module.rules.push({
+            test: /\.md$/,
+            type: 'asset/source'
+        });
+
         return config;
     },
->>>>>>> 23d01f75
 };
 
 module.exports = withPlugins([[withTranspile], [optimizedImages]], nextConfig);