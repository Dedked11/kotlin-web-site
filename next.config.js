const packageJSON = require('./package.json');

const withPlugins = require('next-compose-plugins');
const { patchWebpackConfig } = require('next-global-css');
const optimizedImages = require('next-optimized-images');
const nextTranspileModules = require('next-transpile-modules');

let transpiledPackages = [
  '@jetbrains/kotlin-web-site-ui',
  ...(Object.keys(packageJSON.dependencies).filter(it => it.includes('@rescui/')))
];

const withTranspile = nextTranspileModules(transpiledPackages);

const nextConfig = {
  pageExtensions: ['ts', 'tsx', 'js', 'jsx'],
  fileExtensions: ["jpg", "jpeg", "png", "gif", "svg"],
  inlineImageLimit: 0,
  images: {
    disableStaticImages: true,
  },
  webpack: (config, options) => {
    patchWebpackConfig(config, options);

    config.module.rules.push({
      test: /\.ya?ml$/,
      use: 'yaml-loader'
    });

    config.module.rules.push({
      test: /\.mustache$/,
      loader: 'mustache-loader'
    })

    return config
  }
};

module.exports = withPlugins([
  [withTranspile],
  [optimizedImages, {
<<<<<<< HEAD
    handleImages: ['jpeg', 'png', 'svg'],
=======
    handleImages: ['jpeg', 'png', "svg"],
>>>>>>> 528b9881
    imagesFolder: 'images',
    optimizeImagesInDev: true
  }]
], nextConfig);<|MERGE_RESOLUTION|>--- conflicted
+++ resolved
@@ -33,17 +33,13 @@
     })
 
     return config
-  }
+  },
 };
 
 module.exports = withPlugins([
   [withTranspile],
   [optimizedImages, {
-<<<<<<< HEAD
-    handleImages: ['jpeg', 'png', 'svg'],
-=======
     handleImages: ['jpeg', 'png', "svg"],
->>>>>>> 528b9881
     imagesFolder: 'images',
     optimizeImagesInDev: true
   }]
