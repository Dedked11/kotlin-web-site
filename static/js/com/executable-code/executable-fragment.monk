{% import Exception from './exception.monk' %}

<div class="executable-fragment-wrapper">
    <div class="executable-fragment">
        <div class="code-area {{ folded ? '_folded' : '_unfolded' }}">
            <div class="fold-button {{ foldButtonHover ? '_hover' : '' }}"
                :onmouseenter={{ this.onFoldButtonMouseEnter.bind(this) }}
                :onmouseleave={{ this.onFoldButtonMouseLeave.bind(this) }}>
            </div>
            <div class="zigzag _top {{ foldButtonHover ? '_hover' : '' }}"></div>

            <div class="run-button {{ waitingForOutput ? '_disabled' : ''}}" :onclick={{ this.execute.bind(this) }}></div>

            <textarea></textarea>

            <div class="zigzag _bottom {{ foldButtonHover ? '_hover' : '' }}"></div>
        </div>

        {% if (waitingForOutput) %}
            <div class="output-wrapper">
                <div class="loading-indicator">
                    <img src="/assets/images/loading.gif"/>
                </div>
            </div>
        {% else %}
            {% if (output && output != "") || exception %}
                <div class="output-wrapper">
                    <div class="code-output">
<<<<<<< HEAD
                        {% output %}
=======
                        {{ output }}
>>>>>>> 69151f4a

                        {% if exception %}
                            <Exception {{...exception}} originalException={{ true }}/>
                        {% endif %}

                    </div>
                </div>
            {% endif %}
        {% endif %}
    </div>

    <div class="compiler-info">
        <span>Target platform: JVM</span>
        <span>Running on kotlin v. {{ compilerVersion }}</span>
    </div>


</div><|MERGE_RESOLUTION|>--- conflicted
+++ resolved
@@ -26,11 +26,7 @@
             {% if (output && output != "") || exception %}
                 <div class="output-wrapper">
                     <div class="code-output">
-<<<<<<< HEAD
-                        {% output %}
-=======
                         {{ output }}
->>>>>>> 69151f4a
 
                         {% if exception %}
                             <Exception {{...exception}} originalException={{ true }}/>
